# -*- coding: utf-8 -*-
"""
This module is responsible for performing scanning probe measurements in order to find some optimal
position and move the scanner there.

Copyright (c) 2021, the qudi developers. See the AUTHORS.md file at the top-level directory of this
distribution and on <https://github.com/Ulm-IQO/qudi-iqo-modules/>

This file is part of qudi.

Qudi is free software: you can redistribute it and/or modify it under the terms of
the GNU Lesser General Public License as published by the Free Software Foundation,
either version 3 of the License, or (at your option) any later version.

Qudi is distributed in the hope that it will be useful, but WITHOUT ANY WARRANTY;
without even the implied warranty of MERCHANTABILITY or FITNESS FOR A PARTICULAR PURPOSE.
See the GNU Lesser General Public License for more details.

You should have received a copy of the GNU Lesser General Public License along with qudi.
If not, see <https://www.gnu.org/licenses/>.
"""
from uuid import UUID

import numpy as np
from PySide2 import QtCore
import copy as cp
from typing import Dict, Tuple, List, Optional, Union

from qudi.core.module import LogicBase
from qudi.interface.scanning_probe_interface import ScanData, BackScanCapability
from qudi.logic.scanning_probe_logic import ScanningProbeLogic
from qudi.util.mutex import RecursiveMutex, Mutex
from qudi.core.connector import Connector
from qudi.core.statusvariable import StatusVar
from qudi.util.fit_models.gaussian import Gaussian2D, Gaussian
from qudi.core.configoption import ConfigOption
import itertools




class ScanningOptimizeLogic(LogicBase):
    """
    This logic module makes use of the scanning probe logic to perform a sequence of
    1D and 2D spatial signal optimization steps.

    Example config for copy-paste:

    scanning_optimize_logic:
        module.Class: 'scanning_optimize_logic.ScanningOptimizeLogic'
        connect:
            scan_logic: scanning_probe_logic

    """

    # declare connectors
    _scan_logic = Connector(name='scan_logic', interface='ScanningProbeLogic')

    # status variables
    # not configuring the back scan parameters is represented by empty dictionaries

    # for all optimizer sub widgets, (2= xy, 1=z)
    _optimizer_sequence_dimensions: tuple[int] = StatusVar(
        name='optimizer_sequence_dimensions',
        default=[2, 1],
    )
<<<<<<< HEAD

    # status variables
    # not configuring the back scan parameters is represented by empty dictionaries
    _scan_sequence: Tuple[Tuple[str, ...]] = StatusVar(name='scan_sequence', default=None)
=======
    _scan_sequence: Tuple[Tuple[str, ...]] = StatusVar(name='scan_sequence', default=tuple())
>>>>>>> 27f12793
    _data_channel = StatusVar(name='data_channel', default=None)
    _scan_range: Dict[str, float] = StatusVar(name='scan_range', default=dict())
    _scan_resolution: Dict[str, int] = StatusVar(name='scan_resolution', default=dict())
    _back_scan_resolution: Dict[str, int] = StatusVar(name='back_scan_resolution', default=dict())
    _scan_frequency: Dict[str, float] = StatusVar(name='scan_frequency', default=dict())
    _back_scan_frequency: Dict[str, float] = StatusVar(name='back_scan_frequency', default=dict())

    # signals
    sigOptimizeStateChanged = QtCore.Signal(bool, dict, object)
    sigOptimizeSettingsChanged = QtCore.Signal(dict)
    sigOptimizeSequenceDimensionsChanged = QtCore.Signal()

    _sigNextSequenceStep = QtCore.Signal()

    def __init__(self, *args, **kwargs):
        super().__init__(*args, **kwargs)

        self._thread_lock = RecursiveMutex()
        self._result_lock = Mutex()

        self._sequence_index = 0
        self._optimal_position = dict()
        self._last_scans = list()
        self._last_fits = list()
        self._avail_axes = tuple()

    def on_activate(self):
        """ Initialisation performed during activation of the module.
        """
        scan_logic: ScanningProbeLogic = self._scan_logic()
        axes = scan_logic.scanner_axes
        channels = scan_logic.scanner_channels

        # check if settings in status variables are valid
        # reset to defaults if required
        try:
            self._check_scan_settings()
        except Exception as e:
            self.log.warning("Scan settings in Status Variable empty or invalid, using defaults.", exc_info=e)
            self._set_default_scan_settings()

        self._avail_axes = tuple(axes.values())
        self._set_scan_sequence()

        if self._data_channel is None:
            self._data_channel = tuple(channels.values())[0].name

        self._sequence_index = 0
        self._optimal_position = dict()
        self._last_scans = list()
        self._last_fits = list()

        self._sigNextSequenceStep.connect(self._next_sequence_step, QtCore.Qt.QueuedConnection)
        self._scan_logic().sigScanStateChanged.connect(
            self._scan_state_changed, QtCore.Qt.QueuedConnection
        )
        self.sigOptimizeSequenceDimensionsChanged.connect(self._set_scan_sequence, QtCore.Qt.QueuedConnection)

    def on_deactivate(self):
        """ Reverse steps of activation
        """
        self._scan_logic().sigScanStateChanged.disconnect(self._scan_state_changed)
        self._sigNextSequenceStep.disconnect()
        self.stop_optimize()
        return

    @property
    def data_channel(self) -> str:
        return self._data_channel

    @property
    def scan_range(self) -> Dict[str, float]:
        return self._scan_range.copy()

    @property
    def scan_resolution(self) -> Dict[str, int]:
        return self._scan_resolution.copy()

    @property
    def back_scan_resolution(self) -> Dict[str, int]:
        # use value of forward scan if not configured otherwise (merge dictionaries)
        return {**self._scan_resolution, **self._back_scan_resolution}

    @property
    def scan_frequency(self) -> Dict[str, float]:
        return self._scan_frequency.copy()

    @property
    def back_scan_frequency(self) -> Dict[str, float]:
        # use value of forward scan if not configured otherwise (merge dictionaries)
        return {**self._scan_frequency, **self._back_scan_frequency}

    @property
    def scan_sequence(self) -> Tuple[Tuple[str, ...]]:
        # serialization into status variable changes step type <tuple> -> <list>
        return tuple(tuple(i) for i in self._scan_sequence)

    @scan_sequence.setter
    def scan_sequence(self, sequence: Tuple[Tuple[str, ...]]):
        """
        @param sequence: list or tuple of string tuples giving the scan order, e.g. [('x','y'), ('z')]
        """
        occurring_axes = set([axis for step in sequence for axis in step])
        available_axes = [ax.name for ax in self._avail_axes]
        if not occurring_axes.issubset(available_axes):
            self.log.error(f"Optimizer sequence {sequence} must contain only"
                           f" available axes ({available_axes}).")
        else:
            self._scan_sequence = sequence

    @property
    def allowed_scan_sequences(self) -> dict[list, list[tuple]]:
        allowed_sequences = {}
        for dimension in self.allowed_optimizer_sequence_dimensions:
            try:
                allowed_sequences[dimension] = self._allowed_sequences(dimension)
            except NotImplementedError:
                continue

        return allowed_sequences

    def _allowed_sequences(self, sequence_dimension: list[int]) -> list[tuple[tuple]]:
        axes_names = [ax.name for ax in self._avail_axes]
        # figure out sensible optimization sequences for user selection
        possible_optimizations_per_plot = [itertools.combinations(axes_names, n) for n in sequence_dimension]
        optimization_sequences = list(itertools.product(*possible_optimizations_per_plot))
        sequences_no_axis_twice = []
        if sum(sequence_dimension) > len(axes_names):
            raise NotImplementedError(f"Requested optimization sequence ({sum(sequence_dimension)}) "
                                      f"is greater than available scanner axes ({len(axes_names)}). "
                                      f"This is currently not supported. Decrease 'optimizer_sequence_dimensions' "
                                      f"in your config file.")

        for sequence in optimization_sequences:
            occurring_axes = [axis for step in sequence for axis in step]
            if len(occurring_axes) <= len(set(occurring_axes)):
                sequences_no_axis_twice.append(sequence)

        return sequences_no_axis_twice

    @property
    def optimizer_sequence_dimensions(self) -> list:
        return self._optimizer_sequence_dimensions

    @optimizer_sequence_dimensions.setter
<<<<<<< HEAD
    def optimizer_sequence_dimensions(self, dimensions: list) -> None:
=======
    def optimizer_sequence_dimensions(self, dimensions: tuple) -> None:
>>>>>>> 27f12793
        self._optimizer_sequence_dimensions = self.sequence_dimension_constructor(dimensions)
        self.sigOptimizeSequenceDimensionsChanged.emit()

    @property
    def allowed_optimizer_sequence_dimensions(self) -> list[tuple]:
        allowed_values = {1, 2}
        valid_combinations = []
        # TODO: Fix this constraint
        max_value = len(self._avail_axes) # current toolchain constraint
        # Iterate over all possible lengths from 1 to the max number of axes
        for length in range(1, max_value // min(allowed_values) + 1):
            all_combinations = itertools.product(allowed_values, repeat=length)
            valid_combinations += [comb for comb in all_combinations if sum(comb) <= max_value]

        return valid_combinations

    @property
    def optimizer_running(self):
        return self.module_state() != 'idle'

<<<<<<< HEAD
    def set_optimize_settings(self, data_channel: str, scan_sequence: Tuple[Tuple[str, ...]],
=======
    def set_optimize_settings(self, data_channel: str, scan_sequence: Tuple[Tuple[str, ...]], scan_dimension: list[int],
>>>>>>> 27f12793
                              range: Dict[str, float], resolution: Dict[str, int], frequency: Dict[str, float],
                              back_resolution: Dict[str, int] = None, back_frequency: Dict[str, float] = None):
        """Set all optimizer settings."""
        if back_resolution is None:
            back_resolution = dict()
        if back_frequency is None:
            back_frequency = dict()
        with self._thread_lock:
            if self.module_state() != 'idle':
                self.log.error('Cannot change optimize settings when module is locked.')
            else:
                self._data_channel = data_channel
                self.optimizer_sequence_dimensions = scan_dimension
                self.scan_sequence = scan_sequence
                self._scan_range.update(range)
                self._scan_resolution.update(resolution)
                self._scan_frequency.update(frequency)
                self._back_scan_resolution.update(back_resolution)
                self._back_scan_frequency.update(back_frequency)

    @property
    def last_scans(self):
        with self._result_lock:
            return self._last_scans.copy()

    @property
    def last_fits(self):
        with self._result_lock:
            return self._last_fits.copy()

    @property
    def optimal_position(self):
        return self._optimal_position.copy()

    def toggle_optimize(self, start):
        if start:
            self.start_optimize()
        else:
            self.stop_optimize()

    def start_optimize(self):
        with self._thread_lock:
            if self.module_state() != 'idle':
                self.sigOptimizeStateChanged.emit(True, dict(), None)
                return

            scan_logic: ScanningProbeLogic = self._scan_logic()
            curr_pos = scan_logic.scanner_target
            constraints = scan_logic.scanner_constraints
            for ax, rel_rng in self.scan_range.items():
                rng_start = curr_pos[ax] - rel_rng / 2
                rng_stop = curr_pos[ax] + rel_rng / 2
                # range needs to be clipped if optimizing at the very edge
                rng_start = constraints.axes[ax].position.clip(rng_start)
                rng_stop = constraints.axes[ax].position.clip(rng_stop)
                scan_logic.set_scan_range(ax, (rng_start, rng_stop))

            for ax, res in self.scan_resolution.items():
                scan_logic.set_scan_resolution(ax, res)
            for ax, res in self.back_scan_resolution.items():
                scan_logic.set_back_scan_resolution(ax, res)
            for ax, res in self.scan_frequency.items():
                scan_logic.set_scan_frequency(ax, res)
            for ax, res in self.back_scan_frequency.items():
                scan_logic.set_back_scan_frequency(ax, res)

            # optimizer scans always explicitly configure the backwards scan settings
            scan_logic.set_use_back_scan_settings(True)

            self.module_state.lock()
            with self._result_lock:
                self._last_scans = list()
                self._last_fits = list()
            self._scan_logic().save_to_history = False  # optimizer scans not saved
            self._sequence_index = 0
            self._optimal_position = dict()
            self.sigOptimizeStateChanged.emit(True, self.optimal_position, None)
            self._sigNextSequenceStep.emit()

    def _next_sequence_step(self):
        with self._thread_lock:
            if self.module_state() == 'idle':
                return
            self._scan_logic().toggle_scan(True, self._scan_sequence[self._sequence_index], self.module_uuid)

    def _scan_state_changed(self, is_running: bool,
                            data: Optional[ScanData], back_scan_data: Optional[ScanData],
                            caller_id: UUID):
        with self._thread_lock:
            if is_running or self.module_state() == 'idle' or caller_id != self.module_uuid:
                return
            elif not is_running and data is None:
                # scan could not be started due to some error
                self.stop_optimize()
            elif data is not None:
                #self.log.debug(f"Trying to fit on data after scan of dim {data.scan_dimension}")

                try:
                    if data.settings.scan_dimension == 1:
                        x = np.linspace(*data.settings.range[0], data.settings.resolution[0])
                        opt_pos, fit_data, fit_res = self._get_pos_from_1d_gauss_fit(
                            x,
                            data.data[self._data_channel]
                        )
                    else:
                        x = np.linspace(*data.settings.range[0], data.settings.resolution[0])
                        y = np.linspace(*data.settings.range[1], data.settings.resolution[1])
                        xy = np.meshgrid(x, y, indexing='ij')
                        opt_pos, fit_data, fit_res = self._get_pos_from_2d_gauss_fit(
                            xy,
                            data.data[self._data_channel].ravel()
                        )

                    position_update = {ax: opt_pos[ii] for ii, ax in enumerate(data.settings.axes)}
                    #self.log.debug(f"Optimizer issuing position update: {position_update}")
                    if fit_data is not None:
                        new_pos = self._scan_logic().set_target_position(position_update, move_blocking=True)
                        for ax in tuple(position_update):
                            position_update[ax] = new_pos[ax]

                        fit_data = {'fit_data': fit_data, 'full_fit_res': fit_res}

                    self._optimal_position.update(position_update)
                    with self._result_lock:
                        self._last_scans.append(cp.copy(data))
                        self._last_fits.append(fit_res)
                    self.sigOptimizeStateChanged.emit(True, position_update, fit_data)

                    # Abort optimize if fit failed
                    if fit_data is None:
                        self.log.warning("Stopping optimization due to failed fit.")
                        self.stop_optimize()
                        return

                except:
                    self.log.exception("")

            self._sequence_index += 1

            # Terminate optimize sequence if finished; continue with next sequence step otherwise
            if self._sequence_index >= len(self._scan_sequence):
                self.stop_optimize()
            else:
                self._sigNextSequenceStep.emit()
            return

    def stop_optimize(self):
        with self._thread_lock:
            if self.module_state() == 'idle':
                self.sigOptimizeStateChanged.emit(False, dict(), None)
                return

            try:
                if self._scan_logic().module_state() != 'idle':
                    # optimizer scans are never saved in scanning history
                    self._scan_logic().stop_scan()
            finally:
                self._scan_logic().save_to_history = True
                self.module_state.unlock()
                self.sigOptimizeStateChanged.emit(False, dict(), None)

    def _get_pos_from_2d_gauss_fit(self, xy, data):
        model = Gaussian2D()

        try:
            fit_result = model.fit(data, x=xy, **model.estimate_peak(data, xy))
        except:
            x_min, x_max = xy[0].min(), xy[0].max()
            y_min, y_max = xy[1].min(), xy[1].max()
            x_middle = (x_max - x_min) / 2 + x_min
            y_middle = (y_max - y_min) / 2 + y_min
            self.log.exception('2D Gaussian fit unsuccessful.')
            return (x_middle, y_middle), None, None

        return (fit_result.best_values['center_x'],
                fit_result.best_values['center_y']), fit_result.best_fit.reshape(xy[0].shape), fit_result

    def _get_pos_from_1d_gauss_fit(self, x, data):
        model = Gaussian()

        try:
            fit_result = model.fit(data, x=x, **model.estimate_peak(data, x))
        except:
            x_min, x_max = x.min(), x.max()
            middle = (x_max - x_min) / 2 + x_min
            self.log.exception('1D Gaussian fit unsuccessful.')
            return (middle,), None, None

        return (fit_result.best_values['center'],), fit_result.best_fit, fit_result

    def _check_scan_settings(self):
        """Basic check of scan settings for all axes."""
        scan_logic: ScanningProbeLogic = self._scan_logic()
        capability = scan_logic.back_scan_capability
        if self._back_scan_resolution and (BackScanCapability.RESOLUTION_CONFIGURABLE not in capability):
            raise AssertionError('Back scan resolution cannot be configured for this scanner hardware.')
        if self._back_scan_frequency and (BackScanCapability.FREQUENCY_CONFIGURABLE not in capability):
            raise AssertionError('Back scan frequency cannot be configured for this scanner hardware.')
        for name, ax in scan_logic.scanner_axes.items():
            ax.position.check(self.scan_range[name])
            ax.resolution.check(self.scan_resolution[name])
            ax.resolution.check(self.back_scan_resolution[name])
            ax.frequency.check(self.scan_frequency[name])
            ax.frequency.check(self.back_scan_frequency[name])

    def _set_default_scan_settings(self):
        """Set range, resolution and frequency to default values."""
        scan_logic: ScanningProbeLogic = self._scan_logic()
        axes = scan_logic.scanner_axes
        self._scan_range = {ax.name: abs(ax.position.maximum - ax.position.minimum) / 100 for ax in axes.values()}
        self._scan_resolution = {ax.name: max(16, ax.resolution.minimum) for ax in axes.values()}
        self._scan_frequency = {ax.name: max(ax.frequency.minimum, ax.frequency.maximum / 100) for ax in axes.values()}
        self._back_scan_resolution = {}
        self._back_scan_frequency = {}

    def _set_scan_sequence(self):
        possible_scan_sequences = self._allowed_sequences(self._optimizer_sequence_dimensions)
        if self._scan_sequence is None or self._scan_sequence not in possible_scan_sequences:
            self.log.info(f"No valid scan sequence existing ({self._scan_sequence=}), setting scan sequence to {possible_scan_sequences[0]}.")
            self._scan_sequence = possible_scan_sequences[0]

    @_optimizer_sequence_dimensions.constructor
    def sequence_dimension_constructor(self, dimensions: Union[list, tuple]) -> tuple:
        if set(dimensions) <= {1, 2}:
            return tuple(dimensions)
        raise ValueError(f"Dimensions must be in {set([1,2])}, received {dimensions=}.")

    @_scan_sequence.constructor
    def sequence_constructor(self, sequence: Union[list, tuple]) -> tuple:
        return tuple(tuple(value) for value in sequence)<|MERGE_RESOLUTION|>--- conflicted
+++ resolved
@@ -64,14 +64,7 @@
         name='optimizer_sequence_dimensions',
         default=[2, 1],
     )
-<<<<<<< HEAD
-
-    # status variables
-    # not configuring the back scan parameters is represented by empty dictionaries
-    _scan_sequence: Tuple[Tuple[str, ...]] = StatusVar(name='scan_sequence', default=None)
-=======
     _scan_sequence: Tuple[Tuple[str, ...]] = StatusVar(name='scan_sequence', default=tuple())
->>>>>>> 27f12793
     _data_channel = StatusVar(name='data_channel', default=None)
     _scan_range: Dict[str, float] = StatusVar(name='scan_range', default=dict())
     _scan_resolution: Dict[str, int] = StatusVar(name='scan_resolution', default=dict())
@@ -217,11 +210,7 @@
         return self._optimizer_sequence_dimensions
 
     @optimizer_sequence_dimensions.setter
-<<<<<<< HEAD
-    def optimizer_sequence_dimensions(self, dimensions: list) -> None:
-=======
     def optimizer_sequence_dimensions(self, dimensions: tuple) -> None:
->>>>>>> 27f12793
         self._optimizer_sequence_dimensions = self.sequence_dimension_constructor(dimensions)
         self.sigOptimizeSequenceDimensionsChanged.emit()
 
@@ -242,11 +231,7 @@
     def optimizer_running(self):
         return self.module_state() != 'idle'
 
-<<<<<<< HEAD
-    def set_optimize_settings(self, data_channel: str, scan_sequence: Tuple[Tuple[str, ...]],
-=======
     def set_optimize_settings(self, data_channel: str, scan_sequence: Tuple[Tuple[str, ...]], scan_dimension: list[int],
->>>>>>> 27f12793
                               range: Dict[str, float], resolution: Dict[str, int], frequency: Dict[str, float],
                               back_resolution: Dict[str, int] = None, back_frequency: Dict[str, float] = None):
         """Set all optimizer settings."""
