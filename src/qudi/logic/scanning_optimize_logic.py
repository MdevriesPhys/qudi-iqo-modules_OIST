# -*- coding: utf-8 -*-
"""
This module is responsible for performing scanning probe measurements in order to find some optimal
position and move the scanner there.

Copyright (c) 2021, the qudi developers. See the AUTHORS.md file at the top-level directory of this
distribution and on <https://github.com/Ulm-IQO/qudi-iqo-modules/>

This file is part of qudi.

Qudi is free software: you can redistribute it and/or modify it under the terms of
the GNU Lesser General Public License as published by the Free Software Foundation,
either version 3 of the License, or (at your option) any later version.

Qudi is distributed in the hope that it will be useful, but WITHOUT ANY WARRANTY;
without even the implied warranty of MERCHANTABILITY or FITNESS FOR A PARTICULAR PURPOSE.
See the GNU Lesser General Public License for more details.

You should have received a copy of the GNU Lesser General Public License along with qudi.
If not, see <https://www.gnu.org/licenses/>.
"""
from uuid import UUID

import numpy as np
from PySide2 import QtCore
import copy as cp
from typing import Dict, Tuple, List, Optional

from qudi.core.module import LogicBase
from qudi.interface.scanning_probe_interface import ScanData, BackScanCapability
from qudi.logic.scanning_probe_logic import ScanningProbeLogic
from qudi.util.mutex import RecursiveMutex, Mutex
from qudi.core.connector import Connector
from qudi.core.statusvariable import StatusVar
from qudi.util.fit_models.gaussian import Gaussian2D, Gaussian


class ScanningOptimizeLogic(LogicBase):
    """
    This logic module makes use of the scanning probe logic to perform a sequence of
    1D and 2D spatial signal optimization steps.

    Example config for copy-paste:

    scanning_optimize_logic:
        module.Class: 'scanning_optimize_logic.ScanningOptimizeLogic'
        connect:
            scan_logic: scanning_probe_logic

    """

    # declare connectors
    _scan_logic = Connector(name='scan_logic', interface='ScanningProbeLogic')

    # status variables
    # not configuring the back scan parameters is represented by empty dictionaries
    _scan_sequence: List[Tuple[str, ...]] = StatusVar(name='scan_sequence', default=None)
    _data_channel = StatusVar(name='data_channel', default=None)
    _scan_range: Dict[str, float] = StatusVar(name='scan_range', default=dict())
    _scan_resolution: Dict[str, int] = StatusVar(name='scan_resolution', default=dict())
    _back_scan_resolution: Dict[str, int] = StatusVar(name='back_scan_resolution', default=dict())
    _scan_frequency: Dict[str, float] = StatusVar(name='scan_frequency', default=dict())
    _back_scan_frequency: Dict[str, float] = StatusVar(name='back_scan_frequency', default=dict())

    # signals
    sigOptimizeStateChanged = QtCore.Signal(bool, dict, object)
    sigOptimizeSettingsChanged = QtCore.Signal(dict)

    _sigNextSequenceStep = QtCore.Signal()

    def __init__(self, *args, **kwargs):
        super().__init__(*args, **kwargs)

        self._thread_lock = RecursiveMutex()
        self._result_lock = Mutex()

        self._sequence_index = 0
        self._optimal_position = dict()
        self._last_scans = list()
        self._last_fits = list()
        self._avail_axes = tuple()

    def on_activate(self):
        """ Initialisation performed during activation of the module.
        """
        scan_logic: ScanningProbeLogic = self._scan_logic()
        axes = scan_logic.scanner_axes
        channels = scan_logic.scanner_channels

        # check if settings in status variables are valid
        # reset to defaults if required
        try:
            self._check_scan_settings()
        except Exception as e:
            self.log.warning("Scan settings in Status Variable empty or invalid, using defaults.", exc_info=e)
            self._set_default_scan_settings()

        self._avail_axes = tuple(axes.values())
        if self._scan_sequence is None:
            if len(self._avail_axes) >= 3:
                self._scan_sequence = [(self._avail_axes[0].name, self._avail_axes[1].name),
                                       (self._avail_axes[2].name,)]
            elif len(self._avail_axes) == 2:
                self._scan_sequence = [(self._avail_axes[0].name, self._avail_axes[1].name)]
            elif len(self._avail_axes) == 1:
                self._scan_sequence = [(self._avail_axes[0].name,)]
            else:
                self._scan_sequence = list()
        if self._data_channel is None:
            self._data_channel = tuple(channels.values())[0].name

        self._sequence_index = 0
        self._optimal_position = dict()
        self._last_scans = list()
        self._last_fits = list()

        self._sigNextSequenceStep.connect(self._next_sequence_step, QtCore.Qt.QueuedConnection)
        self._scan_logic().sigScanStateChanged.connect(
            self._scan_state_changed, QtCore.Qt.QueuedConnection
        )

    def on_deactivate(self):
        """ Reverse steps of activation
        """
        self._scan_logic().sigScanStateChanged.disconnect(self._scan_state_changed)
        self._sigNextSequenceStep.disconnect()
        self.stop_optimize()
        return

    @property
    def data_channel(self) -> str:
        return self._data_channel

    @property
    def scan_range(self) -> Dict[str, float]:
        return self._scan_range.copy()

    @property
    def scan_resolution(self) -> Dict[str, int]:
        return self._scan_resolution.copy()

    @property
    def back_scan_resolution(self) -> Dict[str, int]:
        # use value of forward scan if not configured otherwise (merge dictionaries)
        return {**self._scan_resolution, **self._back_scan_resolution}

    @property
    def scan_frequency(self) -> Dict[str, float]:
        return self._scan_frequency.copy()

    @property
    def back_scan_frequency(self) -> Dict[str, float]:
        # use value of forward scan if not configured otherwise (merge dictionaries)
        return {**self._scan_frequency, **self._back_scan_frequency}

    @property
    def scan_sequence(self) -> List[Tuple[str, ...]]:
        # serialization into status variable changes step type <tuple> -> <list>
        return [tuple(i) for i in self._scan_sequence]

    @scan_sequence.setter
    def scan_sequence(self, sequence: List[Tuple[str, ...]]):
        """
        @param sequence: list or tuple of string tuples giving the scan order, e.g. [('x','y'), ('z')]
        """
        occurring_axes = set([axis for step in sequence for axis in step])
        available_axes = [ax.name for ax in self._avail_axes]
        if not occurring_axes.issubset(available_axes):
            self.log.error(f"Optimizer sequence {sequence} must contain only"
                           f" available axes ({available_axes}).")
        else:
            self._scan_sequence = sequence

    @property
    def optimizer_running(self):
        return self.module_state() != 'idle'

    def set_optimize_settings(self, data_channel: str, scan_sequence: List[Tuple[str, ...]],
                              range: Dict[str, float], resolution: Dict[str, int], frequency: Dict[str, float],
                              back_resolution: Dict[str, int] = None, back_frequency: Dict[str, float] = None):
        """Set all optimizer settings."""
        if back_resolution is None:
            back_resolution = dict()
        if back_frequency is None:
            back_frequency = dict()
        with self._thread_lock:
            if self.module_state() != 'idle':
                self.log.error('Cannot change optimize settings when module is locked.')
            else:
                self._data_channel = data_channel
                self.scan_sequence = scan_sequence
                self._scan_range.update(range)
                self._scan_resolution.update(resolution)
                self._scan_frequency.update(frequency)
                self._back_scan_resolution.update(back_resolution)
                self._back_scan_frequency.update(back_frequency)

    @property
    def last_scans(self):
        with self._result_lock:
            return self._last_scans.copy()

    @property
    def last_fits(self):
        with self._result_lock:
            return self._last_fits.copy()

    @property
    def optimal_position(self):
        return self._optimal_position.copy()

    def toggle_optimize(self, start):
        if start:
            self.start_optimize()
        else:
            self.stop_optimize()

    def start_optimize(self):
        with self._thread_lock:
            if self.module_state() != 'idle':
                self.sigOptimizeStateChanged.emit(True, dict(), None)
                return

            scan_logic: ScanningProbeLogic = self._scan_logic()
            curr_pos = scan_logic.scanner_target
            constraints = scan_logic.scanner_constraints
            for ax, rel_rng in self.scan_range.items():
                rng_start = curr_pos[ax] - rel_rng / 2
                rng_stop = curr_pos[ax] + rel_rng / 2
                # range needs to be clipped if optimizing at the very edge
                rng_start = constraints.axes[ax].position.clip(rng_start)
                rng_stop = constraints.axes[ax].position.clip(rng_stop)
                scan_logic.set_scan_range(ax, (rng_start, rng_stop))

            for ax, res in self.scan_resolution.items():
                scan_logic.set_scan_resolution(ax, res)
            for ax, res in self.back_scan_resolution.items():
                scan_logic.set_back_scan_resolution(ax, res)
            for ax, res in self.scan_frequency.items():
                scan_logic.set_scan_frequency(ax, res)
            for ax, res in self.back_scan_frequency.items():
                scan_logic.set_back_scan_frequency(ax, res)
<<<<<<< HEAD
=======

            # optimizer scans always explicitly configure the backwards scan settings
            scan_logic.set_use_back_scan_settings(True)
>>>>>>> 85546746

            self.module_state.lock()
            with self._result_lock:
                self._last_scans = list()
                self._last_fits = list()
            self._scan_logic().save_to_history = False  # optimizer scans not saved
            self._sequence_index = 0
            self._optimal_position = dict()
            self.sigOptimizeStateChanged.emit(True, self.optimal_position, None)
            self._sigNextSequenceStep.emit()

    def _next_sequence_step(self):
        with self._thread_lock:
            if self.module_state() == 'idle':
                return
            self._scan_logic().toggle_scan(True, self._scan_sequence[self._sequence_index], self.module_uuid)

    def _scan_state_changed(self, is_running: bool,
                            data: Optional[ScanData], back_scan_data: Optional[ScanData],
                            caller_id: UUID):
        with self._thread_lock:
            if is_running or self.module_state() == 'idle' or caller_id != self.module_uuid:
                return
            elif not is_running and data is None:
                # scan could not be started due to some error
                self.stop_optimize()
            elif data is not None:
                #self.log.debug(f"Trying to fit on data after scan of dim {data.scan_dimension}")

                try:
                    if data.settings.scan_dimension == 1:
                        x = np.linspace(*data.settings.range[0], data.settings.resolution[0])
                        opt_pos, fit_data, fit_res = self._get_pos_from_1d_gauss_fit(
                            x,
                            data.data[self._data_channel]
                        )
                    else:
                        x = np.linspace(*data.settings.range[0], data.settings.resolution[0])
                        y = np.linspace(*data.settings.range[1], data.settings.resolution[1])
                        xy = np.meshgrid(x, y, indexing='ij')
                        opt_pos, fit_data, fit_res = self._get_pos_from_2d_gauss_fit(
                            xy,
                            data.data[self._data_channel].ravel()
                        )

                    position_update = {ax: opt_pos[ii] for ii, ax in enumerate(data.settings.axes)}
                    #self.log.debug(f"Optimizer issuing position update: {position_update}")
                    if fit_data is not None:
                        new_pos = self._scan_logic().set_target_position(position_update, move_blocking=True)
                        for ax in tuple(position_update):
                            position_update[ax] = new_pos[ax]

                        fit_data = {'fit_data': fit_data, 'full_fit_res': fit_res}

                    self._optimal_position.update(position_update)
                    with self._result_lock:
                        self._last_scans.append(cp.copy(data))
                        self._last_fits.append(fit_res)
                    self.sigOptimizeStateChanged.emit(True, position_update, fit_data)

                    # Abort optimize if fit failed
                    if fit_data is None:
                        self.log.warning("Stopping optimization due to failed fit.")
                        self.stop_optimize()
                        return

                except:
                    self.log.exception("")

            self._sequence_index += 1

            # Terminate optimize sequence if finished; continue with next sequence step otherwise
            if self._sequence_index >= len(self._scan_sequence):
                self.stop_optimize()
            else:
                self._sigNextSequenceStep.emit()
            return

    def stop_optimize(self):
        with self._thread_lock:
            if self.module_state() == 'idle':
                self.sigOptimizeStateChanged.emit(False, dict(), None)
                return

            try:
                if self._scan_logic().module_state() != 'idle':
                    # optimizer scans are never saved in scanning history
                    self._scan_logic().stop_scan()
            finally:
                self._scan_logic().save_to_history = True
                self.module_state.unlock()
                self.sigOptimizeStateChanged.emit(False, dict(), None)

    def _get_pos_from_2d_gauss_fit(self, xy, data):
        model = Gaussian2D()

        try:
            fit_result = model.fit(data, x=xy, **model.estimate_peak(data, xy))
        except:
            x_min, x_max = xy[0].min(), xy[0].max()
            y_min, y_max = xy[1].min(), xy[1].max()
            x_middle = (x_max - x_min) / 2 + x_min
            y_middle = (y_max - y_min) / 2 + y_min
            self.log.exception('2D Gaussian fit unsuccessful.')
            return (x_middle, y_middle), None, None

        return (fit_result.best_values['center_x'],
                fit_result.best_values['center_y']), fit_result.best_fit.reshape(xy[0].shape), fit_result

    def _get_pos_from_1d_gauss_fit(self, x, data):
        model = Gaussian()

        try:
            fit_result = model.fit(data, x=x, **model.estimate_peak(data, x))
        except:
            x_min, x_max = x.min(), x.max()
            middle = (x_max - x_min) / 2 + x_min
            self.log.exception('1D Gaussian fit unsuccessful.')
            return (middle,), None, None

        return (fit_result.best_values['center'],), fit_result.best_fit, fit_result

    def _check_scan_settings(self):
        """Basic check of scan settings for all axes."""
        scan_logic: ScanningProbeLogic = self._scan_logic()
        capability = scan_logic.back_scan_capability
        if self._back_scan_resolution and (BackScanCapability.RESOLUTION_CONFIGURABLE not in capability):
            raise AssertionError('Back scan resolution cannot be configured for this scanner hardware.')
        if self._back_scan_frequency and (BackScanCapability.FREQUENCY_CONFIGURABLE not in capability):
            raise AssertionError('Back scan frequency cannot be configured for this scanner hardware.')
        for name, ax in scan_logic.scanner_axes.items():
            ax.position.check(self.scan_range[name])
            ax.resolution.check(self.scan_resolution[name])
            ax.resolution.check(self.back_scan_resolution[name])
            ax.frequency.check(self.scan_frequency[name])
            ax.frequency.check(self.back_scan_frequency[name])

    def _set_default_scan_settings(self):
        """Set range, resolution and frequency to default values."""
        scan_logic: ScanningProbeLogic = self._scan_logic()
        axes = scan_logic.scanner_axes
        self._scan_range = {ax.name: abs(ax.position.maximum - ax.position.minimum) / 100 for ax in axes.values()}
        self._scan_resolution = {ax.name: max(16, ax.resolution.minimum) for ax in axes.values()}
        self._scan_frequency = {ax.name: max(ax.frequency.minimum, ax.frequency.maximum / 100) for ax in axes.values()}
        self._back_scan_resolution = {}
        self._back_scan_frequency = {}<|MERGE_RESOLUTION|>--- conflicted
+++ resolved
@@ -240,12 +240,9 @@
                 scan_logic.set_scan_frequency(ax, res)
             for ax, res in self.back_scan_frequency.items():
                 scan_logic.set_back_scan_frequency(ax, res)
-<<<<<<< HEAD
-=======
 
             # optimizer scans always explicitly configure the backwards scan settings
             scan_logic.set_use_back_scan_settings(True)
->>>>>>> 85546746
 
             self.module_state.lock()
             with self._result_lock:
