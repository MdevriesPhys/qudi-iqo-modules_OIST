--- conflicted
+++ resolved
@@ -22,7 +22,7 @@
 
 from enum import auto, Flag
 from dataclasses import dataclass, field, asdict, replace
-from typing import Optional, Tuple, Dict
+from typing import Optional, Tuple, Dict, Any
 import datetime
 import numpy as np
 from abc import abstractmethod
@@ -30,55 +30,12 @@
 from qudi.util.constraints import ScalarConstraint
 
 
-<<<<<<< HEAD
 class BackScanCapability(Flag):
     """Availability and configurability of the back scan."""
     AVAILABLE = auto()
     FREQUENCY_CONFIGURABLE = auto()
     RESOLUTION_CONFIGURABLE = auto()
     FULLY_CONFIGURABLE = FREQUENCY_CONFIGURABLE | RESOLUTION_CONFIGURABLE
-=======
-class ScanningProbeInterface(Base):
-    """ This is the Interface class to define the controls for a scanning probe device
-
-    A scanner device is hardware that can move multiple axes.
-    """
-    def __init__(self, *args, **kwargs):
-        super().__init__(*args, **kwargs)
-        self._coordinate_transform = None
-        self._coordinate_transform_matrix = None
-
-    def coordinate_transform(self, val, inverse=False):
-        if self._coordinate_transform is None:
-            return val
-        return self._coordinate_transform(val, inverse)
-
-    def set_coordinate_transform(self, transform_func, transform_matrix=None):
-        if transform_func is not None:
-            raise ValueError('Coordinate transformation not supported by scanning hardware.')
-
-    @property
-    def coordinate_transform_enabled(self):
-        return self._coordinate_transform is not None
-
-    @property
-    def supports_coordinate_transform(self):
-        return self.get_constraints().allow_coordinate_transform
-
-    @abstractmethod
-    def get_constraints(self):
-        """ Get hardware constraints/limitations.
-
-        @return dict: scanner constraints
-        """
-        pass
-
-    @abstractmethod
-    def reset(self):
-        """ Hard reset of the hardware.
-        """
-        pass
->>>>>>> 21210393
 
 
 @dataclass(frozen=True)
@@ -119,30 +76,6 @@
     def __post_init__(self):
         if self.name == '':
             raise ValueError('Parameter "name" must be non-empty str.')
-
-    def _expand_coordinate(self, coord):
-        """
-        Expand coord dict to all scanner dimensions, setting missing axes to current scanner target.
-        """
-
-        scanner_axes = self.get_constraints().axes
-        current_target = self.get_target()
-        len_coord = 0
-        axes_unused = scanner_axes.keys()
-
-        if coord:
-            len_coord = np.asarray((list(coord.values())[0])).size
-            axes_unused = [ax for ax in scanner_axes.keys() if ax not in coord.keys()]
-        coord_unused = {}
-
-        for ax in axes_unused:
-            target_coord = current_target[ax]
-            coords = np.ones(len_coord)*target_coord if len_coord > 1 else target_coord
-            coord_unused[ax] = coords
-
-        coord.update(coord_unused)
-
-        return coord
 
 
 @dataclass(frozen=True)
@@ -181,33 +114,8 @@
 
         if not set(self.position_feedback_axes).issubset(self.axes):
             raise TypeError(
-<<<<<<< HEAD
                 'The "position_feedback_axes" must be a subset of scan axes.'
             )
-=======
-                'Parameter "channels" must be iterable containing only ScannerChannel objects.')
-        if not all(np.issubdtype(ch.dtype, np.floating) for ch in channels):
-            raise TypeError('channel dtypes must be either builtin or numpy floating types')
-
-        self._scan_axes = tuple(scan_axes)
-        self._scan_range = tuple((float(start), float(stop)) for (start, stop) in scan_range)
-        self._scan_resolution = tuple(int(res) for res in scan_resolution)
-        self._scan_frequency = float(scan_frequency)
-        self._channels = tuple(channels)
-
-        if position_feedback_axes is None:
-            self._position_feedback_axes = None
-        else:
-            self._position_feedback_axes = tuple(position_feedback_axes)
-
-        self._timestamp = None
-        self._data = None
-        self._position_data = None
-        self._target_at_start = target_at_start
-        self._coord_transform_info = {'enabled': False}
-        # TODO: Automatic interpolation onto rectangular grid needs to be implemented (for position feedback HW)
-        return
->>>>>>> 21210393
 
     @classmethod
     def from_dict(cls, dict_repr):
@@ -363,6 +271,7 @@
     _data: Optional[Tuple[np.ndarray, ...]] = None
     # TODO: Automatic interpolation onto rectangular grid needs to be implemented (for position feedback HW)
     _position_data: Optional[Tuple[np.ndarray, ...]] = None
+    coord_transform_info: Dict[str, Any] = field(default_factory=dict)
 
     @classmethod
     def from_constraints(cls, settings: ScanSettings, constraints: ScanConstraints, **kwargs):
@@ -480,80 +389,33 @@
         }
         return
 
-<<<<<<< HEAD
 
 class ScanningProbeInterface(Base):
     """ This is the Interface class to define the controls for a scanning probe device
-=======
-    def copy(self):
-        new_inst = ScanData(channels=self._channels,
-                            scan_axes=self._scan_axes,
-                            scan_range=self._scan_range,
-                            scan_resolution=self._scan_resolution,
-                            scan_frequency=self._scan_frequency,
-                            position_feedback_axes=self._position_feedback_axes,
-                            target_at_start=self._target_at_start)
-        new_inst._timestamp = self._timestamp
-        if self._data is not None:
-            new_inst._data = {ch: arr.copy() for ch, arr in self._data.items()}
-        if self._position_data is not None:
-            new_inst._position_data = {ch: arr.copy() for ch, arr in self._position_data.items()}
-        return new_inst
-
-    def to_dict(self):
-        dict_repr = {
-            'scan_axes': tuple(ax.to_dict() for ax in self._scan_axes),
-            'scan_range': self._scan_range,
-            'scan_resolution': self._scan_resolution,
-            'scan_frequency': self._scan_frequency,
-            'channels': tuple(ch.to_dict() for ch in self._channels),
-            'position_feedback_axes': None if self._position_feedback_axes is None else tuple(
-                ax.to_dict() for ax in self._position_feedback_axes),
-            'timestamp': None if self._timestamp is None else self._timestamp.timestamp(),
-            'data': None if self._data is None else {ch: d.copy() for ch, d in self._data.items()},
-            'position_data': None if self._position_data is None else {ax: d.copy() for ax, d in
-                                                                       self._position_data.items()},
-            'coord_transform_info': self.coord_transform_info
-        }
-        return dict_repr
-
-    @classmethod
-    def from_dict(cls, dict_repr):
-        scan_axes = tuple(ScannerAxis.from_dict(ax) for ax in dict_repr['scan_axes'])
-        if dict_repr['position_feedback_axes'] is None:
-            position_feedback_axes = None
-        else:
-            position_feedback_axes = tuple(
-                ScannerAxis.from_dict(ax) for ax in dict_repr['position_feedback_axes']
-            )
-        channels = tuple(ScannerChannel.from_dict(ch) for ch in dict_repr['channels'])
-        new_inst = cls(channels=channels,
-                       scan_axes=scan_axes,
-                       scan_range=dict_repr['scan_range'],
-                       scan_resolution=dict_repr['scan_resolution'],
-                       scan_frequency=dict_repr['scan_frequency'],
-                       position_feedback_axes=position_feedback_axes)
-        new_inst._data = dict_repr['data']
-        new_inst._position_data = dict_repr['position_data']
-        if dict_repr['timestamp'] is not None:
-            new_inst._timestamp = datetime.datetime.fromtimestamp(dict_repr['timestamp'])
-        if dict_repr['coord_transform_info'] is not None:
-            new_inst.coord_transform_info = dict_repr['coord_transform_info']
-
-        return new_inst
-
-    @property
-    def coord_transform_info(self):
-        return self._coord_transform_info
-
-    @coord_transform_info.setter
-    def coord_transform_info(self, info_dict):
-        self._coord_transform_info = info_dict
-
->>>>>>> 21210393
 
     A scanner device is hardware that can move multiple axes.
     """
+    def __init__(self, *args, **kwargs):
+        super().__init__(*args, **kwargs)
+        self._coordinate_transform = None
+        self._coordinate_transform_matrix = None
+
+    def coordinate_transform(self, val, inverse=False):
+        if self._coordinate_transform is None:
+            return val
+        return self._coordinate_transform(val, inverse)
+
+    def set_coordinate_transform(self, transform_func, transform_matrix=None):
+        if transform_func is not None:
+            raise ValueError('Coordinate transformation not supported by scanning hardware.')
+
+    @property
+    def coordinate_transform_enabled(self):
+        return self._coordinate_transform is not None
+
+    @property
+    def supports_coordinate_transform(self):
+        return isinstance(self, CoordinateTransformMixin)
 
     @property
     @abstractmethod
@@ -660,31 +522,7 @@
         Start a scan as configured beforehand.
         Log an error if something fails or a 1D/2D scan is in progress.
         """
-<<<<<<< HEAD
-        pass
-=======
-        if not all(isinstance(ax, ScannerAxis) for ax in axes):
-            raise TypeError('Parameter "axes" must be of type ScannerAxis.')
-        if not all(isinstance(ch, ScannerChannel) for ch in channels):
-            raise TypeError('Parameter "channels" must be of type ScannerChannel.')
-        if not isinstance(backscan_configurable, bool):
-            raise TypeError('Parameter "backscan_configurable" must be of type bool.')
-        if not isinstance(has_position_feedback, bool):
-            raise TypeError('Parameter "has_position_feedback" must be of type bool.')
-        if not isinstance(square_px_only, bool):
-            raise TypeError('Parameter "square_px_only" must be of type bool.')
-
-        self._axes = {ax.name: ax for ax in axes}
-        self._channels = {ch.name: ch for ch in channels}
-        self._backscan_configurable = bool(backscan_configurable)
-        self._has_position_feedback = bool(has_position_feedback)
-        self._square_px_only = bool(square_px_only)
-        self._allow_coordinate_transform = False  # overwritten in CoordinateTransformMixin
-
-    @property
-    def axes(self):
-        return self._axes.copy()
->>>>>>> 21210393
+        pass
 
     @abstractmethod
     def stop_scan(self) -> None:
@@ -706,24 +544,39 @@
         """
         pass
 
-<<<<<<< HEAD
     @abstractmethod
     def emergency_stop(self) -> None:
         """
         TODO: document what this should to differently than stop_scan.
         """
         pass
-=======
-    @property
-    def square_px_only(self):  # TODO Incorporate in gui/logic toolchain?
-        return self._square_px_only
-
-    @property
-    def allow_coordinate_transform(self):
-        return self._allow_coordinate_transform
-
-
-class CoordinateTransformMixin:
+
+    def _expand_coordinate(self, coord):
+        """
+        Expand coord dict to all scanner dimensions, setting missing axes to current scanner target.
+        """
+
+        scanner_axes = self.constraints.axes
+        current_target = self.get_target()
+        len_coord = 0
+        axes_unused = scanner_axes.keys()
+
+        if coord:
+            len_coord = np.asarray((list(coord.values())[0])).size
+            axes_unused = [ax for ax in scanner_axes.keys() if ax not in coord.keys()]
+        coord_unused = {}
+
+        for ax in axes_unused:
+            target_coord = current_target[ax]
+            coords = np.ones(len_coord)*target_coord if len_coord > 1 else target_coord
+            coord_unused[ax] = coords
+
+        coord.update(coord_unused)
+
+        return coord
+
+
+class CoordinateTransformMixin(ScanningProbeInterface):
     """ Can be used by concrete hardware modules to facilitate coordinate transformation, except
     for performing scans.
     The transformation for scanning can be either implemented in the base or in the mixed hardware
@@ -733,13 +586,6 @@
         MyTransformationScanner(CoordinateTransformMixin, MyScanner):
             pass
     """
-
-    def get_constraints(self):
-        constr = super().get_constraints()
-        constr._allow_coordinate_transform = True
-
-        return constr
-
     def set_coordinate_transform(self, transform_func, transform_matrix=None):
         # ToDo: Proper sanity checking here, e.g. function signature etc.
         if transform_func is not None and not callable(transform_func):
@@ -753,7 +599,7 @@
         return self.coordinate_transform(new_pos_bare, inverse=True)
 
     def move_relative(self, distance, velocity=None, blocking=False):
-        new_pos_bare =  super().move_relative(self.coordinate_transform(distance), velocity, blocking)
+        new_pos_bare = super().move_relative(self.coordinate_transform(distance), velocity, blocking)
         return self.coordinate_transform(new_pos_bare, inverse=True)
 
     def get_target(self):
@@ -774,18 +620,27 @@
         return tilt_angle_abs
 
     def get_scan_data(self):
-
         scan_data = super().get_scan_data()
         if scan_data:
-            tilt_info = {'enabled': self.coordinate_transform_enabled}
             if self.coordinate_transform_enabled:
-                rad_2_deg = lambda phi: phi/np.pi * 180
-                transform_info = {'transform_matrix': self._coordinate_transform_matrix.matrix,
-                                  'tilt_angle (deg)': rad_2_deg(self._calc_matr_2_tiltangle()),
-                                  'translation': self._coordinate_transform_matrix.matrix[0:3,-1]}
-                tilt_info.update(transform_info)
-
-            scan_data.coord_transform_info = tilt_info
-
+                scan_data.coord_transform_info = self._get_coord_transform_info()
+            else:
+                scan_data.coord_transform_info = {}
         return scan_data
->>>>>>> 21210393
+
+    def get_back_scan_data(self):
+        scan_data = super().get_back_scan_data()
+        if scan_data:
+            if self.coordinate_transform_enabled:
+                scan_data.coord_transform_info = self._get_coord_transform_info()
+            else:
+                scan_data.coord_transform_info = {}
+        return scan_data
+
+    def _get_coord_transform_info(self) -> Dict[str, Any]:
+        rad_2_deg = lambda phi: phi / np.pi * 180
+        return {
+            'transform_matrix': self._coordinate_transform_matrix.matrix,
+            'tilt_angle (deg)': rad_2_deg(self._calc_matr_2_tiltangle()),
+            'translation': self._coordinate_transform_matrix.matrix[0:3, -1]
+        }