--- conflicted
+++ resolved
@@ -9,14 +9,11 @@
 ### Bugfixes
 
 ### New Features
-<<<<<<< HEAD
 - New `qudi.interface.scanning_probe_interface.ScanSettings` dataclass added.
 - Checkers and clipping methods added to `qudi.interface.scanning_probe_interface.Constraints`
 - Data classes of the scanning probe interface now have an improved hierarchy
   (e.g. `ScanData` contains `ScanSettings`).
-=======
 - Improved support for Stanford Research Systems signal generators
->>>>>>> 3ab02f13
 
 ### Other
 
