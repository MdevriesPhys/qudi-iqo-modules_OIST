--- conflicted
+++ resolved
@@ -106,8 +106,7 @@
 
     return bare_exp_decay, params
 
-<<<<<<< HEAD
-def make_exponentialdecay_model(self, prefix=None):
+def make_decayexponential_model(self, prefix=None):
     """ Create a exponential decay model with an amplitude and offset.
 
     @param str prefix: optional string, which serves as a prefix for all
@@ -128,76 +127,11 @@
 
     return exponentialdecay_model, params
 
-##############################
-#  Double exponential decay  #  TODO: This is named wrong - it is a Gaussian.
-##############################
-
-def make_baredoubleexponentialdecay_model(self, prefix=None):
-    """ Create a bare double exponential decay model.
-
-    @param str prefix: optional string, which serves as a prefix for all
-                       parameters used in this model. That will prevent
-                       name collisions if this model is used in a composite
-                       way.
-
-    @return tuple: (object model, object params), for more description see in
-                   the method make_barestretchedexponentialdecay_model.
-    """
-
-    bare_double_exp_decay, params = self.make_barestretchedexponentialdecay_model(prefix=prefix)
-
-    bare_double_exp_decay.set_param_hint(name='beta', value=2, vary=False)
-    params = bare_double_exp_decay.make_params()
-
-    return bare_double_exp_decay, params
-
-def make_doubleexponentialdecay_model(self, prefix=None):
-    """ Create a double exponential decay model with offset.
-=======
-def make_decayexponential_model(self, prefix=None):
-    """ Create a exponential decay model with an amplitude and offset.
->>>>>>> 56801ffa
-
-    @param str prefix: optional string, which serves as a prefix for all
-                       parameters used in this model. That will prevent
-                       name collisions if this model is used in a composite
-                       way.
-
-    @return tuple: (object model, object params), for more description see in
-                   the method make_barestretchedexponentialdecay_model.
-    """
-
-<<<<<<< HEAD
-    bare_double_exp_decay, params = self.make_baredoubleexponentialdecay_model(prefix=prefix)
-    amplitude_model, params = self.make_amplitude_model()
-    constant_model, params = self.make_constant_model()
-=======
-    bare_exp_model, params = self.make_bareexponentialdecay_model(prefix=prefix)
-    amplitude_model, params = self.make_amplitude_model(prefix=prefix)
-    constant_model, params = self.make_constant_model(prefix=prefix)
-
-    exponentialdecay_model = amplitude_model * bare_exp_model + constant_model
-    params = exponentialdecay_model.make_params()
->>>>>>> 56801ffa
-
-    double_exp_decay = amplitude_model*bare_double_exp_decay + constant_model
-    params = double_exp_decay.make_params()
-
-<<<<<<< HEAD
-    return double_exp_decay, params
-
 #################################
 #  Stretched exponential decay  # 
 #################################
 
-def make_stretchedexponentialdecay_model(self, prefix=None):
-=======
-#################################
-#  Stretched exponential decay  # 
-#################################
-
 def make_decayexponentialstretched_model(self, prefix=None):
->>>>>>> 56801ffa
     """ Create a stretched exponential decay model with offset.
 
     @param str prefix: optional string, which serves as a prefix for all
@@ -228,11 +162,7 @@
 #  single exponential decay with offset  #
 ##########################################
 
-<<<<<<< HEAD
-def make_exponentialdecay_fit(self, x_axis, data, estimator, units=None, add_params=None):
-=======
 def make_decayexponential_fit(self, x_axis, data, estimator, units=None, add_params=None):
->>>>>>> 56801ffa
     """ Performes a exponential decay with offset fit on the provided data.
 
     @param numpy.array x_axis: 1D axis values
@@ -260,11 +190,7 @@
                        'Message: {}'.format(str(result.message)))
     return result
 
-<<<<<<< HEAD
-def estimate_exponentialdecay(self, x_axis, data, params):
-=======
 def estimate_decayexponential(self, x_axis, data, params):
->>>>>>> 56801ffa
     """ Estimation of the initial values for an exponential decay function.
 
     @param numpy.array x_axis: 1D axis values
@@ -336,17 +262,6 @@
 
     return error, params
 
-<<<<<<< HEAD
-########################################
-# double exponential decay with offset #
-########################################
-
-def make_doubleexponentialdecay_fit(self, x_axis, data, estimator, units=None, add_params=None):
-    """ Performe a double exponential decay with offset fit on the provided data.
-
-    @param numpy.array x_axis: 1D axis values
-    @param numpy.array data: 1D data, should have the same dimension as x_axis.
-=======
 #############################################
 #  stretched exponential decay with offset  #
 #############################################
@@ -358,117 +273,6 @@
     @param numpy.array data: 1D data, should have the same dimension as x_axis.
     @param object estimator: Pointer to the estimator method
     @param list units: List containing the ['horizontal', 'vertical'] units as strings
->>>>>>> 56801ffa
-    @param Parameters or dict add_params: optional, additional parameters of
-                type lmfit.parameter.Parameters, OrderedDict or dict for the fit
-                which will be used instead of the values from the estimator.
-
-    @return object result: lmfit.model.ModelFit object, all parameters
-                           provided about the fitting, like: success,
-                           initial fitting values, best fitting values, data
-                           with best fit with given axis,...
-    """
-<<<<<<< HEAD
-    double_exp_decay_offset, params = self.make_doubleexponentialdecay_model()
-=======
-    stret_exp_decay_offset, params = self.make_stretchedexponentialdecay_model()
->>>>>>> 56801ffa
-
-    error, params = estimator(x_axis, data, params)
-
-    params = self._substitute_params(initial_params=params,
-                                     update_params=add_params)
-    try:
-<<<<<<< HEAD
-        result = double_exp_decay_offset.fit(data, x=x_axis, params=params)
-    except:
-        result = double_exp_decay_offset.fit(data, x=x_axis, params=params)
-=======
-        result = stret_exp_decay_offset.fit(data, x=x_axis, params=params)
-    except:
-        result = stret_exp_decay_offset.fit(data, x=x_axis, params=params)
->>>>>>> 56801ffa
-        self.log.warning('The double exponentialdecay with offset fit did not work. '
-                       'Message: {}'.format(str(result.message)))
-    return result
-
-<<<<<<< HEAD
-def estimate_doubleexponentialdecay(self, x_axis, data, params):
-    """ Provide an estimation for initial values for a double exponential decay with offset.
-=======
-def estimate_decayexponentialstretched(self, x_axis, data, params):
-    """ Provide an estimation for initial values for a stretched exponential decay with offset.
->>>>>>> 56801ffa
-
-    @param numpy.array x_axis: 1D axis values
-    @param numpy.array data: 1D data, should have the same dimension as x_axis.
-    @param lmfit.Parameters params: object includes parameter dictionary which
-                                    can be set
-
-    @return tuple (error, params):
-
-    Explanation of the return parameter:
-        int error: error code (0:OK, -1:error)
-        Parameters object params: set parameters of initial values
-    """
-
-    error = self._check_1D_input(x_axis=x_axis, data=data, params=params)
-
-    # Smooth very radically the provided data, so that noise fluctuations will
-    # not disturb the parameter estimation.
-    std_dev = 10
-    data_smoothed = filters.gaussian_filter1d(data, std_dev)
-
-    # calculation of offset, take the last 10% from the end of the data
-    # and perform the mean from those.
-    offset = data_smoothed[-max(1, int(len(x_axis)/10)):].mean()
-
-    # substraction of the offset and correction of the decay behaviour
-    # (decay to a bigger value or decay to a smaller value)
-    if data_smoothed[0] < data_smoothed[-1]:
-        data_smoothed = offset - data_smoothed
-        ampl_sign=-1
-    else:
-        data_smoothed = data_smoothed - offset
-        ampl_sign=1
-
-    if data_smoothed.min() <= 0:
-        data_smoothed = data_smoothed - data_smoothed.min()
-
-    # Take all values up to the standard deviation, the remaining values are
-    # more disturbing the estimation then helping:
-    for stop_index in range(0, len(x_axis)):
-        if data_smoothed[stop_index] <= data_smoothed.std():
-            break
-
-    data_level_log = np.log(data_smoothed[0:stop_index])
-
-    # make a polynomial fit with a second order polynom on the remaining data:
-    poly_coef = np.polyfit(x_axis[0:stop_index], data_level_log, deg=2)
-
-    # obtain the values from the polynomical fit
-    lifetime = 1/np.sqrt(abs(poly_coef[0]))
-    amplitude = np.exp(poly_coef[2])
-
-    # Include all the estimated fit parameter:
-    params['amplitude'].set(value=amplitude*ampl_sign)
-    params['offset'].set(value=offset)
-
-    min_lifetime = 2 * (x_axis[1]-x_axis[0])
-    params['lifetime'].set(value=lifetime, min=min_lifetime)
-
-<<<<<<< HEAD
-    return error, params
-
-#############################################
-#  stretched exponential decay with offset  #
-#############################################
-
-def make_stretchedexponentialdecay_fit(self, x_axis, data, estimator, units=None, add_params=None):
-    """ Performes a stretched exponential decay with offset fit on the provided data.
-
-    @param numpy.array x_axis: 1D axis values
-    @param numpy.array data: 1D data, should have the same dimension as x_axis.
     @param Parameters or dict add_params: optional, additional parameters of
                 type lmfit.parameter.Parameters, OrderedDict or dict for the fit
                 which will be used instead of the values from the estimator.
@@ -492,9 +296,8 @@
                        'Message: {}'.format(str(result.message)))
     return result
 
-def estimate_stretchedexponentialdecay(self, x_axis, data, params):
-    """ Provide an estimation for initial values for a stretched exponential
-        decay with offset.
+def estimate_decayexponentialstretched(self, x_axis, data, params):
+    """ Provide an estimation for initial values for a stretched exponential decay with offset.
 
     @param numpy.array x_axis: 1D axis values
     @param numpy.array data: 1D data, should have the same dimension as x_axis.
@@ -508,15 +311,51 @@
         Parameters object params: set parameters of initial values
     """
 
-    #TODO: Write an own estimator for the stretched exponential decay with
-    #      offset, since the double exponential one only performs ok with beta > 1!
-
-    # reuse the double exponential decay with offset estimator:
-    error, params_offset = self.estimate_doubleexponentialdecay(x_axis=x_axis,
-                                                                      data=data,
-                                                                      params=params)
-=======
->>>>>>> 56801ffa
+    error = self._check_1D_input(x_axis=x_axis, data=data, params=params)
+
+    # Smooth very radically the provided data, so that noise fluctuations will
+    # not disturb the parameter estimation.
+    std_dev = 10
+    data_smoothed = filters.gaussian_filter1d(data, std_dev)
+
+    # calculation of offset, take the last 10% from the end of the data
+    # and perform the mean from those.
+    offset = data_smoothed[-max(1, int(len(x_axis)/10)):].mean()
+
+    # substraction of the offset and correction of the decay behaviour
+    # (decay to a bigger value or decay to a smaller value)
+    if data_smoothed[0] < data_smoothed[-1]:
+        data_smoothed = offset - data_smoothed
+        ampl_sign=-1
+    else:
+        data_smoothed = data_smoothed - offset
+        ampl_sign=1
+
+    if data_smoothed.min() <= 0:
+        data_smoothed = data_smoothed - data_smoothed.min()
+
+    # Take all values up to the standard deviation, the remaining values are
+    # more disturbing the estimation then helping:
+    for stop_index in range(0, len(x_axis)):
+        if data_smoothed[stop_index] <= data_smoothed.std():
+            break
+
+    data_level_log = np.log(data_smoothed[0:stop_index])
+
+    # make a polynomial fit with a second order polynom on the remaining data:
+    poly_coef = np.polyfit(x_axis[0:stop_index], data_level_log, deg=2)
+
+    # obtain the values from the polynomical fit
+    lifetime = 1/np.sqrt(abs(poly_coef[0]))
+    amplitude = np.exp(poly_coef[2])
+
+    # Include all the estimated fit parameter:
+    params['amplitude'].set(value=amplitude*ampl_sign)
+    params['offset'].set(value=offset)
+
+    min_lifetime = 2 * (x_axis[1]-x_axis[0])
+    params['lifetime'].set(value=lifetime, min=min_lifetime)
+
     # as an arbitrary starting point:
     params['beta'].set(value=2, min=0)
 
