--- conflicted
+++ resolved
@@ -1391,7 +1391,6 @@
                 y_axis_ft_label = 'FT({0}) (arb. u.)'.format(self._data_labels[1])
                 ft_label = 'FT of data trace 1'
             else:
-<<<<<<< HEAD
                 if self._data_units[0]:
                     x_axis_ft_label = '{0} ({1})'.format(self._data_labels[0], self._data_units[0])
                 else:
@@ -1400,12 +1399,7 @@
                     y_axis_ft_label = '{0} ({1})'.format(self._data_labels[1], self._data_units[1])
                 else:
                     y_axis_ft_label = '{0}'.format(self._data_labels[1])
-=======
-                x_axis_ft_label = 'controlled variable'
-                if self._data_units[0]:
-                    x_axis_ft_label += ' ({0})'.format(self._data_units[0])
-                y_axis_ft_label = 'norm. sig (arb. u.)'
->>>>>>> be3c80d8
+
                 ft_label = ''
 
             ax2.plot(x_axis_ft_scaled, self.signal_alt_data[1], '-o',
